# Copyright 2022 The Nerfstudio Team. All rights reserved.
#
# Licensed under the Apache License, Version 2.0 (the "License");
# you may not use this file except in compliance with the License.
# You may obtain a copy of the License at
#
#     http://www.apache.org/licenses/LICENSE-2.0
#
# Unless required by applicable law or agreed to in writing, software
# distributed under the License is distributed on an "AS IS" BASIS,
# WITHOUT WARRANTIES OR CONDITIONS OF ANY KIND, either express or implied.
# See the License for the specific language governing permissions and
# limitations under the License.

"""
Code for sampling pixels.
"""

import random
from typing import Dict, Optional, Union

import torch
<<<<<<< HEAD


def collate_image_dataset_batch(batch: Dict, num_rays_per_batch: int, keep_full_image: bool = False):
    """
    Operates on a batch of images and samples pixels to use for generating rays.
    Returns a collated batch which is input to the Graph.
    It will sample only within the valid 'mask' if it's specified.

    Args:
        batch: batch of images to sample from
        num_rays_per_batch: number of rays to sample per batch
        keep_full_image: whether or not to include a reference to the full image in returned batch
    """
    device = batch["image"].device
    num_images, image_height, image_width, _ = batch["image"].shape

    # sample according to the given probabilities if probabilities are in the batch
    if "probability" in batch:
        mask = batch["mask"][..., 0] if "mask" in batch else torch.ones_like(batch["image"][..., 0])
        probability = batch["probability"][..., 0]
        nonzero_indices = torch.nonzero(mask, as_tuple=False)
        masked_probability = probability[nonzero_indices.chunk(chunks=3, dim=1)]

        # TODO: think about a workaround... as the number of categories (masked_probabilitz[:, 0] cannot exceed 2^24)
        chosen_indices = torch.multinomial(masked_probability[:, 0], num_samples=num_rays_per_batch, replacement=False)
        indices = nonzero_indices[chosen_indices]
    # only sample within the mask, if the mask is in the batch
    elif "mask" in batch:
        nonzero_indices = torch.nonzero(batch["mask"][..., 0], as_tuple=False)
        chosen_indices = random.sample(range(len(nonzero_indices)), k=num_rays_per_batch)
        indices = nonzero_indices[chosen_indices]
    else:
        indices = torch.floor(
            torch.rand((num_rays_per_batch, 3), device=device)
            * torch.tensor([num_images, image_height, image_width], device=device)
        ).long()

    c, y, x = (i.flatten() for i in torch.split(indices, 1, dim=-1))
    image = batch["image"][c, y, x]
    weight, mask, semantics_stuff, semantics_thing = None, None, None, None
    if "mask" in batch:
        mask = batch["mask"][c, y, x]
    if "semantics_stuff" in batch:
        semantics_stuff = batch["semantics_stuff"][c, y, x]
    if "semantics_thing" in batch:
        semantics_thing = batch["semantics_thing"][c, y, x]
    if "weight" in batch:
        weight = batch["weight"][c, y, x]
    assert image.shape == (num_rays_per_batch, 3), image.shape

    # Needed to correct the random indices to their actual camera idx locations.
    local_indices = indices.clone()
    indices[:, 0] = batch["image_idx"][c]
    collated_batch = {
        "local_indices": local_indices,  # local to the batch returned
        "indices": indices,  # with the abs camera indices
        "image": image,
    }
    if mask is not None:
        collated_batch["mask"] = mask
    if semantics_stuff is not None:
        collated_batch["semantics_stuff"] = semantics_stuff
    if semantics_thing is not None:
        collated_batch["semantics_thing"] = semantics_thing
    if weight is not None:
        collated_batch["weight"] = weight

    if keep_full_image:
        collated_batch["full_image"] = batch["image"]

    return collated_batch
=======
from torchtyping import TensorType
>>>>>>> 86d8118b


class PixelSampler:  # pylint: disable=too-few-public-methods
    """Samples 'pixel_batch's from 'image_batch's.

    Args:
        num_rays_per_batch: number of rays to sample per batch
        keep_full_image: whether or not to include a reference to the full image in returned batch
    """

    def __init__(self, num_rays_per_batch: int, keep_full_image: bool = False, **kwargs) -> None:
        self.kwargs = kwargs
        self.num_rays_per_batch = num_rays_per_batch
        self.keep_full_image = keep_full_image

    def set_num_rays_per_batch(self, num_rays_per_batch: int):
        """Set the number of rays to sample per batch.

        Args:
            num_rays_per_batch: number of rays to sample per batch
        """
        self.num_rays_per_batch = num_rays_per_batch

    def sample_method(  # pylint: disable=no-self-use
        self,
        batch_size: int,
        num_images: int,
        image_height: int,
        image_width: int,
        mask: Optional[TensorType] = None,
        device: Union[torch.device, str] = "cpu",
    ) -> TensorType["batch_size", 3]:
        """
        Naive pixel sampler, uniformly samples across all possible pixels of all possible images.

        Args:
            batch_size: number of samples in a batch
            num_images: number of images to sample over
            mask: mask of possible pixels in an image to sample from.
        """
        if isinstance(mask, torch.Tensor):
            nonzero_indices = torch.nonzero(mask[..., 0], as_tuple=False)
            chosen_indices = random.sample(range(len(nonzero_indices)), k=batch_size)
            indices = nonzero_indices[chosen_indices]
        else:
            indices = torch.floor(
                torch.rand((batch_size, 3), device=device)
                * torch.tensor([num_images, image_height, image_width], device=device)
            ).long()

        return indices

    def collate_image_dataset_batch(self, batch: Dict, num_rays_per_batch: int, keep_full_image: bool = False):
        """
        Operates on a batch of images and samples pixels to use for generating rays.
        Returns a collated batch which is input to the Graph.
        It will sample only within the valid 'mask' if it's specified.

        Args:
            batch: batch of images to sample from
            num_rays_per_batch: number of rays to sample per batch
            keep_full_image: whether or not to include a reference to the full image in returned batch
        """

        device = batch["image"].device
        num_images, image_height, image_width, _ = batch["image"].shape

        if "mask" in batch:
            indices = self.sample_method(
                num_rays_per_batch, num_images, image_height, image_width, mask=batch["mask"], device=device
            )
        else:
            indices = self.sample_method(num_rays_per_batch, num_images, image_height, image_width, device=device)

        c, y, x = (i.flatten() for i in torch.split(indices, 1, dim=-1))
        collated_batch = {
            key: value[c, y, x] for key, value in batch.items() if key != "image_idx" and value is not None
        }

        assert collated_batch["image"].shape == (num_rays_per_batch, 3), collated_batch["image"].shape

        # Needed to correct the random indices to their actual camera idx locations.
        indices[:, 0] = batch["image_idx"][c]
        collated_batch["indices"] = indices  # with the abs camera indices

        if keep_full_image:
            collated_batch["full_image"] = batch["image"]

        return collated_batch

    def collate_image_dataset_batch_list(self, batch: Dict, num_rays_per_batch: int, keep_full_image: bool = False):
        """
        Does the same as collate_image_dataset_batch, except it will operate over a list of images / masks inside
        a list.

        We will use this with the intent of DEPRECIATING it as soon as we find a viable alternative.
        The intention will be to replace this with a more efficient implementation that doesn't require a for loop, but
        since pytorch's ragged tensors are still in beta (this would allow for some vectorization), this will do.

        Args:
            batch: batch of images to sample from
            num_rays_per_batch: number of rays to sample per batch
            keep_full_image: whether or not to include a reference to the full image in returned batch
        """

        device = batch["image"][0].device
        num_images = len(batch["image"])

        # only sample within the mask, if the mask is in the batch
        all_indices = []
        all_images = []

        if "mask" in batch:
            num_rays_in_batch = num_rays_per_batch // num_images
            for i in range(num_images):

                image_height, image_width, _ = batch["image"][i].shape

                if i == num_images - 1:
                    num_rays_in_batch = num_rays_per_batch - (num_images - 1) * num_rays_in_batch

                indices = self.sample_method(
                    num_rays_in_batch, 1, image_height, image_width, mask=batch["mask"][i], device=device
                )
                indices[:, 0] = i
                all_indices.append(indices)
                all_images.append(batch["image"][i][indices[:, 1], indices[:, 2]])

        else:
            num_rays_in_batch = num_rays_per_batch // num_images
            for i in range(num_images):
                image_height, image_width, _ = batch["image"][i].shape
                if i == num_images - 1:
                    num_rays_in_batch = num_rays_per_batch - (num_images - 1) * num_rays_in_batch
                indices = self.sample_method(num_rays_in_batch, 1, image_height, image_width, device=device)
                indices[:, 0] = i
                all_indices.append(indices)
                all_images.append(batch["image"][i][indices[:, 1], indices[:, 2]])

        indices = torch.cat(all_indices, dim=0)

        c, y, x = (i.flatten() for i in torch.split(indices, 1, dim=-1))
        collated_batch = {
            key: value[c, y, x]
            for key, value in batch.items()
            if key != "image_idx" and key != "image" and key != "mask" and value is not None
        }

        collated_batch["image"] = torch.cat(all_images, dim=0)

        assert collated_batch["image"].shape == (num_rays_per_batch, 3), collated_batch["image"].shape

        # Needed to correct the random indices to their actual camera idx locations.
        indices[:, 0] = batch["image_idx"][c]
        collated_batch["indices"] = indices  # with the abs camera indices

        if keep_full_image:
            collated_batch["full_image"] = batch["image"]

        return collated_batch

    def sample(self, image_batch: Dict):
        """Sample an image batch and return a pixel batch.

        Args:
            image_batch: batch of images to sample from
        """
        if isinstance(image_batch["image"], list):
            image_batch = dict(image_batch.items())  # copy the dictionary so we don't modify the original
            pixel_batch = self.collate_image_dataset_batch_list(
                image_batch, self.num_rays_per_batch, keep_full_image=self.keep_full_image
            )
        elif isinstance(image_batch["image"], torch.Tensor):
            pixel_batch = self.collate_image_dataset_batch(
                image_batch, self.num_rays_per_batch, keep_full_image=self.keep_full_image
            )
        else:
            raise ValueError("image_batch['image'] must be a list or torch.Tensor")
        return pixel_batch


class EquirectangularPixelSampler(PixelSampler):  # pylint: disable=too-few-public-methods
    """Samples 'pixel_batch's from 'image_batch's. Assumes images are
    equirectangular and the sampling is done uniformly on the sphere.

    Args:
        num_rays_per_batch: number of rays to sample per batch
        keep_full_image: whether or not to include a reference to the full image in returned batch
    """

    # overrides base method
    def sample_method(  # pylint: disable=no-self-use
        self,
        batch_size: int,
        num_images: int,
        image_height: int,
        image_width: int,
        mask: Optional[TensorType] = None,
        device: Union[torch.device, str] = "cpu",
    ) -> TensorType["batch_size", 3]:

        if isinstance(mask, torch.Tensor):
            # Note: if there is a mask, sampling reduces back to uniform sampling, which gives more
            # sampling weight to the poles of the image than the equators.
            # TODO(kevinddchen): implement the correct mask-sampling method.

            indices = super().sample_method(batch_size, num_images, image_height, image_width, mask=mask, device=device)
        else:

            # We sample theta uniformly in [0, 2*pi]
            # We sample phi in [0, pi] according to the PDF f(phi) = sin(phi) / 2.
            # This is done by inverse transform sampling.
            # http://corysimon.github.io/articles/uniformdistn-on-sphere/
            num_images_rand = torch.rand(batch_size, device=device)
            phi_rand = torch.acos(1 - 2 * torch.rand(batch_size, device=device)) / torch.pi
            theta_rand = torch.rand(batch_size, device=device)
            indices = torch.floor(
                torch.stack((num_images_rand, phi_rand, theta_rand), dim=-1)
                * torch.tensor([num_images, image_height, image_width], device=device)
            ).long()

        return indices<|MERGE_RESOLUTION|>--- conflicted
+++ resolved
@@ -20,81 +20,7 @@
 from typing import Dict, Optional, Union
 
 import torch
-<<<<<<< HEAD
-
-
-def collate_image_dataset_batch(batch: Dict, num_rays_per_batch: int, keep_full_image: bool = False):
-    """
-    Operates on a batch of images and samples pixels to use for generating rays.
-    Returns a collated batch which is input to the Graph.
-    It will sample only within the valid 'mask' if it's specified.
-
-    Args:
-        batch: batch of images to sample from
-        num_rays_per_batch: number of rays to sample per batch
-        keep_full_image: whether or not to include a reference to the full image in returned batch
-    """
-    device = batch["image"].device
-    num_images, image_height, image_width, _ = batch["image"].shape
-
-    # sample according to the given probabilities if probabilities are in the batch
-    if "probability" in batch:
-        mask = batch["mask"][..., 0] if "mask" in batch else torch.ones_like(batch["image"][..., 0])
-        probability = batch["probability"][..., 0]
-        nonzero_indices = torch.nonzero(mask, as_tuple=False)
-        masked_probability = probability[nonzero_indices.chunk(chunks=3, dim=1)]
-
-        # TODO: think about a workaround... as the number of categories (masked_probabilitz[:, 0] cannot exceed 2^24)
-        chosen_indices = torch.multinomial(masked_probability[:, 0], num_samples=num_rays_per_batch, replacement=False)
-        indices = nonzero_indices[chosen_indices]
-    # only sample within the mask, if the mask is in the batch
-    elif "mask" in batch:
-        nonzero_indices = torch.nonzero(batch["mask"][..., 0], as_tuple=False)
-        chosen_indices = random.sample(range(len(nonzero_indices)), k=num_rays_per_batch)
-        indices = nonzero_indices[chosen_indices]
-    else:
-        indices = torch.floor(
-            torch.rand((num_rays_per_batch, 3), device=device)
-            * torch.tensor([num_images, image_height, image_width], device=device)
-        ).long()
-
-    c, y, x = (i.flatten() for i in torch.split(indices, 1, dim=-1))
-    image = batch["image"][c, y, x]
-    weight, mask, semantics_stuff, semantics_thing = None, None, None, None
-    if "mask" in batch:
-        mask = batch["mask"][c, y, x]
-    if "semantics_stuff" in batch:
-        semantics_stuff = batch["semantics_stuff"][c, y, x]
-    if "semantics_thing" in batch:
-        semantics_thing = batch["semantics_thing"][c, y, x]
-    if "weight" in batch:
-        weight = batch["weight"][c, y, x]
-    assert image.shape == (num_rays_per_batch, 3), image.shape
-
-    # Needed to correct the random indices to their actual camera idx locations.
-    local_indices = indices.clone()
-    indices[:, 0] = batch["image_idx"][c]
-    collated_batch = {
-        "local_indices": local_indices,  # local to the batch returned
-        "indices": indices,  # with the abs camera indices
-        "image": image,
-    }
-    if mask is not None:
-        collated_batch["mask"] = mask
-    if semantics_stuff is not None:
-        collated_batch["semantics_stuff"] = semantics_stuff
-    if semantics_thing is not None:
-        collated_batch["semantics_thing"] = semantics_thing
-    if weight is not None:
-        collated_batch["weight"] = weight
-
-    if keep_full_image:
-        collated_batch["full_image"] = batch["image"]
-
-    return collated_batch
-=======
 from torchtyping import TensorType
->>>>>>> 86d8118b
 
 
 class PixelSampler:  # pylint: disable=too-few-public-methods
