--- conflicted
+++ resolved
@@ -41,16 +41,11 @@
 from nerfstudio.fields.nerfacto_field import TCNNNerfactoField
 from nerfstudio.model_components.losses import (
     MSELoss,
-<<<<<<< HEAD
     MSEWLoss,
-    distortion_loss,
-    interlevel_loss,
-=======
     distortion_loss,
     interlevel_loss,
     orientation_loss,
     pred_normal_loss,
->>>>>>> 86d8118b
 )
 from nerfstudio.model_components.ray_samplers import ProposalNetworkSampler
 from nerfstudio.model_components.renderers import (
